--- conflicted
+++ resolved
@@ -22,61 +22,53 @@
 	"net/http"
 )
 
-<<<<<<< HEAD
+//go:generate counterfeiter -o fakes/auto_fake_service_broker.go -fake-name AutoFakeServiceBroker . ServiceBroker
+
 //Each method of the ServiceBroker interface maps to an individual endpoint of the Open Service Broker API.
 //
 //The specification is available here: https://github.com/openservicebrokerapi/servicebroker/blob/v2.14/spec.md
 //
 //The OpenAPI documentation is available here: http://petstore.swagger.io/?url=https://raw.githubusercontent.com/openservicebrokerapi/servicebroker/v2.14/openapi.yaml
-=======
-//go:generate counterfeiter -o fakes/auto_fake_service_broker.go -fake-name AutoFakeServiceBroker . ServiceBroker
-
->>>>>>> 644cda48
 type ServiceBroker interface {
-	//Catalog
-	//
-	//get the catalog of services that the service broker offers
-	//  GET /v2/catalog
+	// Services gets the catalog of services offered by the service broker
+	//   GET /v2/catalog
 	Services(ctx context.Context) ([]Service, error)
 
-	//ServiceInstances
-	//
-	//provision a service instance
-	//  PUT /v2/service_instances/{instance_id}
+	
+	// Provision creates a new service instance
+	//   PUT /v2/service_instances/{instance_id}
 	Provision(ctx context.Context, instanceID string, details ProvisionDetails, asyncAllowed bool) (ProvisionedServiceSpec, error)
 
-	//deprovision a service instance
+	// Deprovision deletes an existing service instance
 	//  DELETE /v2/service_instances/{instance_id}
 	Deprovision(ctx context.Context, instanceID string, details DeprovisionDetails, asyncAllowed bool) (DeprovisionServiceSpec, error)
 
-	//gets a service instnace
-	//  GET /v2/service_instances/{instance_id}
+	// GetInstance fetches information about a service instance
+	//   GET /v2/service_instances/{instance_id}
 	GetInstance(ctx context.Context, instanceID string) (GetInstanceDetailsSpec, error)
 
-	//updates a service instance
+	// Update modifies an existing service instance
 	//  PATCH /v2/service_instances/{instance_id}
 	Update(ctx context.Context, instanceID string, details UpdateDetails, asyncAllowed bool) (UpdateServiceSpec, error)
 
-	//last requested operation state for service instance
-	//  GET /v2/service_instances/{instance_id}/last_operation
+	// LastOperation fetches last operation state for a service instance
+	//   GET /v2/service_instances/{instance_id}/last_operation
 	LastOperation(ctx context.Context, instanceID string, details PollDetails) (LastOperation, error)
 
-	//ServiceBindings
-	//
-	//generation of a service binding
-	//`PUT /v2/service_instances/{instance_id}/service_bindings/{binding_id}`
+	// Bind creates a new service binding
+	//   PUT /v2/service_instances/{instance_id}/service_bindings/{binding_id}
 	Bind(ctx context.Context, instanceID, bindingID string, details BindDetails, asyncAllowed bool) (Binding, error)
 
-	//deprovision of a service binding
-	//`DELETE /v2/service_instances/{instance_id}/service_bindings/{binding_id}`
+	// Unbind deletes an existing service binding
+	//   DELETE /v2/service_instances/{instance_id}/service_bindings/{binding_id}
 	Unbind(ctx context.Context, instanceID, bindingID string, details UnbindDetails, asyncAllowed bool) (UnbindSpec, error)
 
-	//gets a service binding
-	//`GET /v2/service_instances/{instance_id}/service_bindings/{binding_id}`
+	// GetBinding fetches an existing service binding
+	//   GET /v2/service_instances/{instance_id}/service_bindings/{binding_id}
 	GetBinding(ctx context.Context, instanceID, bindingID string) (GetBindingSpec, error)
 
-	//last requested operation state for service binding
-	//`GET /v2/service_instances/{instance_id}/service_bindings/{binding_id}/last_operation`
+	// LastBindingOperation fetches last operation state for a service binding
+	//   GET /v2/service_instances/{instance_id}/service_bindings/{binding_id}/last_operation
 	LastBindingOperation(ctx context.Context, instanceID, bindingID string, details PollDetails) (LastOperation, error)
 }
 
