package brokerapi

import (
	"encoding/json"
	"net/http"
	"strconv"

	"github.com/pivotal-cf/brokerapi/auth"
	"github.com/pivotal-golang/lager"
)

const provisionLogKey = "provision"
const deprovisionLogKey = "deprovision"
const bindLogKey = "bind"
const unbindLogKey = "unbind"
const lastOperationLogKey = "lastOperation"

const instanceIDLogKey = "instance-id"
const instanceDetailsLogKey = "instance-details"
const bindingIDLogKey = "binding-id"

const invalidServiceDetailsErrorKey = "invalid-service-details"
const invalidBindDetailsErrorKey = "invalid-bind-details"
const instanceLimitReachedErrorKey = "instance-limit-reached"
const instanceAlreadyExistsErrorKey = "instance-already-exists"
const bindingAlreadyExistsErrorKey = "binding-already-exists"
const instanceMissingErrorKey = "instance-missing"
const bindingMissingErrorKey = "binding-missing"
const unknownErrorKey = "unknown-error"

const statusUnprocessableEntity = 422

type BrokerCredentials struct {
	Username string
	Password string
}

func New(serviceBroker ServiceBroker, logger lager.Logger, brokerCredentials BrokerCredentials) http.Handler {
	router := newHttpRouter()

	router.Get("/v2/catalog", catalog(serviceBroker, router, logger))

	router.Put("/v2/service_instances/{instance_id}", provision(serviceBroker, router, logger))
	router.Delete("/v2/service_instances/{instance_id}", deprovision(serviceBroker, router, logger))
	router.Get("/v2/service_instances/{instance_id}/last_operation", lastOperation(serviceBroker, router, logger))

	router.Put("/v2/service_instances/{instance_id}/service_bindings/{binding_id}", bind(serviceBroker, router, logger))
	router.Delete("/v2/service_instances/{instance_id}/service_bindings/{binding_id}", unbind(serviceBroker, router, logger))

	return wrapAuth(router, brokerCredentials)
}

func wrapAuth(router httpRouter, credentials BrokerCredentials) http.Handler {
	return auth.NewWrapper(credentials.Username, credentials.Password).Wrap(router)
}

func catalog(serviceBroker ServiceBroker, router httpRouter, logger lager.Logger) http.HandlerFunc {
	return func(w http.ResponseWriter, req *http.Request) {
		catalog := CatalogResponse{
			Services: serviceBroker.Services(),
		}

		respond(w, http.StatusOK, catalog)
	}
}

func provision(serviceBroker ServiceBroker, router httpRouter, logger lager.Logger) http.HandlerFunc {
	return func(w http.ResponseWriter, req *http.Request) {
		vars := router.Vars(req)
		instanceID := vars["instance_id"]

		logger := logger.Session(provisionLogKey, lager.Data{
			instanceIDLogKey: instanceID,
		})

		var details ProvisionDetails
		if err := json.NewDecoder(req.Body).Decode(&details); err != nil {
			logger.Error(invalidServiceDetailsErrorKey, err)
			respond(w, statusUnprocessableEntity, ErrorResponse{
				Description: err.Error(),
			})
			return
		}

		acceptsIncompleteFlag, _ := strconv.ParseBool(req.URL.Query().Get("accepts_incomplete"))

		logger = logger.WithData(lager.Data{
			instanceDetailsLogKey: details,
		})

<<<<<<< HEAD
		if err := serviceBroker.Provision(instanceID, details); err != nil {
=======
		var err error
		if acceptsIncompleteFlag == true {
			err = serviceBroker.ProvisionAsync(instanceID, serviceDetails)
		} else {
			err = serviceBroker.ProvisionSync(instanceID, serviceDetails)
		}

		if err != nil {
>>>>>>> 625a9bca
			switch err {
			case ErrInstanceAlreadyExists:
				logger.Error(instanceAlreadyExistsErrorKey, err)
				respond(w, http.StatusConflict, EmptyResponse{})
			case ErrInstanceLimitMet:
				logger.Error(instanceLimitReachedErrorKey, err)
				respond(w, http.StatusInternalServerError, ErrorResponse{
					Description: err.Error(),
				})
			case ErrAsyncRequired:
				logger.Error(instanceLimitReachedErrorKey, err)
				respond(w, 422, ErrorResponse{
					Error:       "AsyncRequired",
					Description: err.Error(),
				})
			default:
				logger.Error(unknownErrorKey, err)
				respond(w, http.StatusInternalServerError, ErrorResponse{
					Description: err.Error(),
				})
			}
			return
		}

		if acceptsIncompleteFlag {
			respond(w, http.StatusAccepted, ProvisioningResponse{})
		} else {
			respond(w, http.StatusCreated, ProvisioningResponse{})
		}
	}
}

func deprovision(serviceBroker ServiceBroker, router httpRouter, logger lager.Logger) http.HandlerFunc {
	return func(w http.ResponseWriter, req *http.Request) {
		vars := router.Vars(req)
		instanceID := vars["instance_id"]
		logger := logger.Session(deprovisionLogKey, lager.Data{
			instanceIDLogKey: instanceID,
		})

		if err := serviceBroker.Deprovision(instanceID); err != nil {
			switch err {
			case ErrInstanceDoesNotExist:
				logger.Error(instanceMissingErrorKey, err)
				respond(w, http.StatusGone, EmptyResponse{})
			default:
				logger.Error(unknownErrorKey, err)
				respond(w, http.StatusInternalServerError, ErrorResponse{
					Description: err.Error(),
				})
			}
			return
		}

		respond(w, http.StatusOK, EmptyResponse{})
	}
}

func bind(serviceBroker ServiceBroker, router httpRouter, logger lager.Logger) http.HandlerFunc {
	return func(w http.ResponseWriter, req *http.Request) {
		vars := router.Vars(req)
		instanceID := vars["instance_id"]
		bindingID := vars["binding_id"]

		logger := logger.Session(bindLogKey, lager.Data{
			instanceIDLogKey: instanceID,
			bindingIDLogKey:  bindingID,
		})

		var details BindDetails
		if err := json.NewDecoder(req.Body).Decode(&details); err != nil {
			logger.Error(invalidBindDetailsErrorKey, err)
			respond(w, statusUnprocessableEntity, ErrorResponse{
				Description: err.Error(),
			})
			return
		}

		credentials, err := serviceBroker.Bind(instanceID, bindingID, details)
		if err != nil {
			switch err {
			case ErrInstanceDoesNotExist:
				logger.Error(instanceMissingErrorKey, err)
				respond(w, http.StatusNotFound, ErrorResponse{
					Description: err.Error(),
				})
			case ErrBindingAlreadyExists:
				logger.Error(bindingAlreadyExistsErrorKey, err)
				respond(w, http.StatusConflict, ErrorResponse{
					Description: err.Error(),
				})
			default:
				logger.Error(unknownErrorKey, err)
				respond(w, http.StatusInternalServerError, ErrorResponse{
					Description: err.Error(),
				})
			}
			return
		}

		bindingResponse := BindingResponse{
			Credentials: credentials,
		}

		respond(w, http.StatusCreated, bindingResponse)
	}
}

func unbind(serviceBroker ServiceBroker, router httpRouter, logger lager.Logger) http.HandlerFunc {
	return func(w http.ResponseWriter, req *http.Request) {
		vars := router.Vars(req)
		instanceID := vars["instance_id"]
		bindingID := vars["binding_id"]

		logger := logger.Session(unbindLogKey, lager.Data{
			instanceIDLogKey: instanceID,
			bindingIDLogKey:  bindingID,
		})

		if err := serviceBroker.Unbind(instanceID, bindingID); err != nil {
			switch err {
			case ErrInstanceDoesNotExist:
				logger.Error(instanceMissingErrorKey, err)
				respond(w, http.StatusNotFound, EmptyResponse{})
			case ErrBindingDoesNotExist:
				logger.Error(bindingMissingErrorKey, err)
				respond(w, http.StatusGone, EmptyResponse{})
			default:
				logger.Error(unknownErrorKey, err)
				respond(w, http.StatusInternalServerError, ErrorResponse{
					Description: err.Error(),
				})
			}
			return
		}

		respond(w, http.StatusOK, EmptyResponse{})
	}
}

func respond(w http.ResponseWriter, status int, response interface{}) {
	w.Header().Set("Content-Type", "application/json")
	w.WriteHeader(status)

	encoder := json.NewEncoder(w)
	encoder.Encode(response)
}

func lastOperation(serviceBroker ServiceBroker, router httpRouter, logger lager.Logger) http.HandlerFunc {
	return func(w http.ResponseWriter, req *http.Request) {
		vars := router.Vars(req)
		instanceID := vars["instance_id"]

		logger := logger.Session(lastOperationLogKey, lager.Data{
			instanceIDLogKey: instanceID,
		})

		logger.Info("starting-check-for-operation")

		lastOperation, err := serviceBroker.LastOperation(instanceID)

		if err != nil {
			switch err {
			case ErrInstanceDoesNotExist:
				logger.Error(instanceMissingErrorKey, err)
				respond(w, http.StatusNotFound, ErrorResponse{
					Description: err.Error(),
				})
			default:
				logger.Error(unknownErrorKey, err)
				respond(w, http.StatusInternalServerError, ErrorResponse{
					Description: err.Error(),
				})
			}

			return
		}

		logger.WithData(lager.Data{"state": lastOperation.State}).Info("done-check-for-operation")

		lastOperationResponse := LastOperationResponse{
			State:       lastOperation.State,
			Description: lastOperation.Description,
		}

		respond(w, http.StatusOK, lastOperationResponse)
	}
}<|MERGE_RESOLUTION|>--- conflicted
+++ resolved
@@ -88,18 +88,14 @@
 			instanceDetailsLogKey: details,
 		})
 
-<<<<<<< HEAD
-		if err := serviceBroker.Provision(instanceID, details); err != nil {
-=======
 		var err error
 		if acceptsIncompleteFlag == true {
-			err = serviceBroker.ProvisionAsync(instanceID, serviceDetails)
+			err = serviceBroker.ProvisionAsync(instanceID, details)
 		} else {
-			err = serviceBroker.ProvisionSync(instanceID, serviceDetails)
+			err = serviceBroker.ProvisionSync(instanceID, details)
 		}
 
 		if err != nil {
->>>>>>> 625a9bca
 			switch err {
 			case ErrInstanceAlreadyExists:
 				logger.Error(instanceAlreadyExistsErrorKey, err)
